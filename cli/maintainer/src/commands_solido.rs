--- conflicted
+++ resolved
@@ -1122,11 +1122,7 @@
         writeln!(f, "Created new v2 accounts:")?;
         writeln!(
             f,
-<<<<<<< HEAD
-            "  Validator list account:          {}",
-=======
             "  Validator list account:   {}",
->>>>>>> 3b093119
             self.validator_list_address
         )?;
         writeln!(
@@ -1134,15 +1130,11 @@
             "  Maintainer list account:  {}",
             self.maintainer_list_address
         )?;
-<<<<<<< HEAD
-        writeln!(f, "  Developer fee account: {}", self.developer_fee_address)?;
-=======
         writeln!(
             f,
             "  Developer fee account:    {}",
             self.developer_fee_address
         )?;
->>>>>>> 3b093119
         Ok(())
     }
 }
@@ -1152,13 +1144,8 @@
     config: &mut SnapshotConfig,
     opts: &CreateV2AccountsOpts,
 ) -> solido_cli_common::Result<CreateV2AccountsOutput> {
-<<<<<<< HEAD
-    let validator_list_signer = from_key_path_or_random(opts.validator_list_key_path())?;
-    let maintainer_list_signer = from_key_path_or_random(opts.maintainer_list_key_path())?;
-=======
     let validator_list_signer = Keypair::new();
     let maintainer_list_signer = Keypair::new();
->>>>>>> 3b093119
 
     let validator_list_size = AccountList::<Validator>::required_bytes(50_000);
     let validator_list_account_balance = config
@@ -1178,13 +1165,6 @@
         opts.st_sol_mint(),
         opts.developer_account_owner(),
     )?;
-<<<<<<< HEAD
-    config
-        .sign_and_send_transaction(&instructions[..], &vec![config.signer, &developer_keypair])?;
-    instructions.clear();
-    eprintln!("Did send SPL account inits.");
-=======
->>>>>>> 3b093119
 
     // Create the account that holds the validator list itself.
     instructions.push(system_instruction::create_account(
@@ -1208,14 +1188,9 @@
         &instructions[..],
         &[
             config.signer,
-<<<<<<< HEAD
-            &*validator_list_signer,
-            &*maintainer_list_signer,
-=======
             &validator_list_signer,
             &maintainer_list_signer,
             &developer_keypair,
->>>>>>> 3b093119
         ],
     )?;
     Ok(CreateV2AccountsOutput {
