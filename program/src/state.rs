--- conflicted
+++ resolved
@@ -64,12 +64,8 @@
     Clone, Debug, Default, PartialEq, BorshDeserialize, BorshSerialize, BorshSchema, Serialize,
 )]
 pub struct AccountList<T> {
-<<<<<<< HEAD
-    /// Data outside of the list, separated out for cheaper deserializations
-=======
     /// Data outside of the list, separated out for cheaper deserializations.
     /// Must be a first field to avoid account confusion.
->>>>>>> 203f258f
     #[serde(skip_serializing)]
     pub header: ListHeader<T>,
 
@@ -86,13 +82,14 @@
     Clone, Debug, Default, PartialEq, BorshDeserialize, BorshSerialize, BorshSchema, Serialize,
 )]
 pub struct ListHeader<T> {
-<<<<<<< HEAD
+    /// Account type, must be a first field to avoid account confusion
+    pub account_type: AccountType,
+
+    /// Version number for the Lido
+    pub lido_version: u8,
+
     /// Maximum allowable number of elements
     pub max_entries: u32,
-
-    pub lido_version: u8,
-
-    pub account_type: AccountType,
 
     phantom: PhantomData<T>,
 }
@@ -311,240 +308,11 @@
     }
 }
 
-=======
-    /// Account type, must be a first field to avoid account confusion
-    pub account_type: AccountType,
-
-    /// Version number for the Lido
-    pub lido_version: u8,
-
-    /// Maximum allowable number of elements
-    pub max_entries: u32,
-
-    phantom: PhantomData<T>,
-}
-
-/// Generic element of a list
-pub trait ListEntry: Pack + Default + Clone + BorshSerialize + PartialEq + Debug {
-    const TYPE: AccountType;
-
-    fn new(pubkey: Pubkey) -> Self;
-    fn pubkey(&self) -> &Pubkey;
-
-    /// Performs a very cheap comparison, for checking if entry
-    /// info matches the account address.
-    /// First PUBKEY_BYTES of a ListEntry data should be the account address
-    fn memcmp_pubkey(data: &[u8], pubkey: &[u8]) -> bool {
-        sol_memcmp(&data[..PUBKEY_BYTES], pubkey, PUBKEY_BYTES) == 0
-    }
-}
-
-impl<T> AccountList<T>
-where
-    T: Default + Clone + ListEntry + BorshSerialize,
-{
-    pub fn len(&self) -> usize {
-        self.entries.len()
-    }
-
-    pub fn is_empty(&self) -> bool {
-        self.entries.is_empty()
-    }
-
-    /// Create an empty instance containing space for `max_entries` with default values
-    pub fn new_default(max_entries: u32) -> Self {
-        Self {
-            header: ListHeader::<T> {
-                account_type: T::TYPE,
-                max_entries,
-                lido_version: Lido::VERSION,
-                phantom: PhantomData,
-            },
-            entries: vec![T::default(); max_entries as usize],
-        }
-    }
-
-    /// Create a new list of accounts by copying from `data`. Do not use on-chain.
-    pub fn from(data: &mut [u8]) -> Result<Self, ProgramError> {
-        let (header, big_vec) = ListHeader::<T>::deserialize_vec(data)?;
-        Ok(Self {
-            header,
-            entries: big_vec.iter().cloned().collect(),
-        })
-    }
-
-    pub fn iter(&self) -> impl Iterator<Item = &T> {
-        self.entries.iter()
-    }
-
-    fn header_size() -> usize {
-        // + 4 bytes for entries len
-        ListHeader::<T>::LEN + std::mem::size_of::<u32>()
-    }
-
-    /// Calculate the number of account entries that fit in the provided length
-    pub fn calculate_max_entries(buffer_length: usize) -> usize {
-        buffer_length.saturating_sub(Self::header_size()) / T::LEN
-    }
-
-    /// Calculate the number of bytes required for max_entries
-    pub fn required_bytes(max_entries: u32) -> usize {
-        Self::header_size() + T::LEN * max_entries as usize
-    }
-
-    /// Check if contains an account with particular pubkey
-    pub fn find(&self, pubkey: &Pubkey) -> Option<&T> {
-        self.entries.iter().find(|x| x.pubkey() == pubkey)
-    }
-
-    /// Get index of list entry with pubkey.
-    /// Panics if list is too big, not used on-chain
-    pub fn position(&self, pubkey: &Pubkey) -> Option<u32> {
-        self.entries
-            .iter()
-            .position(|v| v.pubkey() == pubkey)
-            .map(u32::try_from)
-            .map(Result::unwrap)
-    }
-
-    /// Serialize to AccountInfo data
-    pub fn save(&self, account: &AccountInfo) -> ProgramResult {
-        BorshSerialize::serialize(self, &mut *account.data.borrow_mut())?;
-        Ok(())
-    }
-}
-
-/// Check Lido version
-pub fn check_lido_version(version: u8, account_type: AccountType) -> ProgramResult {
-    if version != Lido::VERSION {
-        msg!(
-            "Lido version mismatch for {:?}. Current version {}, should be {}",
-            account_type,
-            version,
-            Lido::VERSION
-        );
-        return Err(LidoError::LidoVersionMismatch.into());
-    }
-    Ok(())
-}
-
-/// Represents list of accounts as a view of raw bytes.
-/// Main data structure to use on-chain for account lists
-pub struct BigVecWithHeader<'data, T> {
-    pub header: ListHeader<T>,
-    big_vec: BigVec<'data, T>,
-}
-
-impl<'data, T: ListEntry> BigVecWithHeader<'data, T> {
-    pub fn new(header: ListHeader<T>, big_vec: BigVec<'data, T>) -> Self {
-        Self { header, big_vec }
-    }
-
-    pub fn len(&self) -> u32 {
-        self.big_vec.len()
-    }
-
-    pub fn is_empty(&self) -> bool {
-        self.big_vec.is_empty()
-    }
-
-    pub fn iter(&'data self) -> impl Iterator<Item = &'data T> {
-        self.big_vec.iter()
-    }
-
-    pub fn find(&'data self, pubkey: &Pubkey) -> Result<&'data T, LidoError> {
-        self.big_vec
-            .find(&pubkey.to_bytes(), T::memcmp_pubkey)
-            .ok_or(LidoError::InvalidAccountMember)
-    }
-
-    /// Appends to the list only if unique
-    pub fn push(&mut self, value: T) -> ProgramResult {
-        if self.header.max_entries == self.len() {
-            msg!("Can't append to {:?} list as it has no free space", T::TYPE);
-            return Err(LidoError::MaximumNumberOfAccountsExceeded.into());
-        }
-
-        if self.find(value.pubkey()).is_ok() {
-            msg!(
-                "Pubkey {} is duplicated in a {:?} list",
-                value.pubkey(),
-                T::TYPE
-            );
-            return Err(LidoError::DuplicatedEntry.into());
-        };
-        self.big_vec.push(value)
-    }
-
-    /// Check if list element pubkey matches requested pubkey
-    fn check_pubkey(element: &T, pubkey: &Pubkey) -> ProgramResult {
-        if element.pubkey() != pubkey {
-            msg!(
-                "{:?} list index does not match pubkey. Please supply a valid index or try again.",
-                T::TYPE
-            );
-            return Err(LidoError::PubkeyIndexMismatch.into());
-        }
-        Ok(())
-    }
-
-    /// Get element with pubkey at index
-    pub fn get_mut(
-        &'data mut self,
-        index: u32,
-        pubkey: &Pubkey,
-    ) -> Result<&'data mut T, ProgramError> {
-        let element = self.big_vec.get_mut(index)?;
-        Self::check_pubkey(element, pubkey)?;
-        Ok(element)
-    }
-
-    /// Removes element with pubkey at index
-    pub fn remove(&'data mut self, index: u32, pubkey: &Pubkey) -> Result<T, ProgramError> {
-        let element = self.big_vec.get_mut(index)?;
-        Self::check_pubkey(element, pubkey)?;
-        self.big_vec.swap_remove(index)
-    }
-}
-
-impl<T: ListEntry> ListHeader<T> {
-    const LEN: usize =
-        std::mem::size_of::<u32>() + std::mem::size_of::<AccountType>() + std::mem::size_of::<u8>();
-
-    pub fn deserialize_checked(data: &[u8]) -> Result<Self, ProgramError> {
-        let mut data = data;
-        let header = Self::deserialize(&mut data)?;
-
-        check_lido_version(header.lido_version, T::TYPE)?;
-
-        // check ListEntryType
-        if header.account_type != T::TYPE {
-            msg!(
-                "Invalid account type when deserializing list header, found {:?}, should be {:?}",
-                header.account_type,
-                T::TYPE
-            );
-            return Err(LidoError::InvalidAccountType.into());
-        }
-        Ok(header)
-    }
-
-    /// Extracts the account list into its header and internal BigVec
-    pub fn deserialize_vec(data: &mut [u8]) -> Result<(Self, BigVec<T>), ProgramError> {
-        let header = Self::deserialize_checked(data)?;
-        let big_vec: BigVec<T> =
-            BigVec::new(&mut data[Self::LEN..AccountList::<T>::required_bytes(header.max_entries)]);
-        Ok((header, big_vec))
-    }
-}
-
->>>>>>> 203f258f
 impl ValidatorList {
     pub fn iter_active(&self) -> impl Iterator<Item = &Validator> {
         self.entries.iter().filter(|&v| v.active)
     }
 }
-<<<<<<< HEAD
 
 /// NOTE: ORDER IS VERY IMPORTANT HERE, PLEASE DO NOT RE-ORDER THE FIELDS UNLESS
 /// THERE'S AN EXTREMELY GOOD REASON.
@@ -580,8 +348,6 @@
     /// When removing a validator, this flag should be set to `false`.
     pub active: bool,
 }
-=======
->>>>>>> 203f258f
 
 /// NOTE: ORDER IS VERY IMPORTANT HERE, PLEASE DO NOT RE-ORDER THE FIELDS UNLESS
 /// THERE'S AN EXTREMELY GOOD REASON.
@@ -590,44 +356,6 @@
 /// unsafe pointer cast, which means that this structure cannot have any
 /// undeclared alignment-padding in its representation.
 #[repr(C)]
-<<<<<<< HEAD
-=======
-#[derive(Clone, Debug, Eq, PartialEq, BorshDeserialize, BorshSerialize, BorshSchema, Serialize)]
-pub struct Validator {
-    /// Validator vote account address.
-    /// Do not reorder this field, it should be first in the struct
-    #[serde(serialize_with = "serialize_b58")]
-    #[serde(rename = "pubkey")]
-    pub vote_account_address: Pubkey,
-
-    /// Seeds for active stake accounts.
-    pub stake_seeds: SeedRange,
-    /// Seeds for inactive stake accounts.
-    pub unstake_seeds: SeedRange,
-
-    /// Sum of the balances of the stake accounts and unstake accounts.
-    pub stake_accounts_balance: Lamports,
-
-    /// Sum of the balances of the unstake accounts.
-    pub unstake_accounts_balance: Lamports,
-
-    /// Effective stake balance is stake_accounts_balance - unstake_accounts_balance.
-    /// The result is stored on-chain to optimize compute budget
-    pub effective_stake_balance: Lamports,
-
-    /// Controls if a validator is allowed to have new stake deposits.
-    /// When removing a validator, this flag should be set to `false`.
-    pub active: bool,
-}
-
-/// NOTE: ORDER IS VERY IMPORTANT HERE, PLEASE DO NOT RE-ORDER THE FIELDS UNLESS
-/// THERE'S AN EXTREMELY GOOD REASON.
-///
-/// To save on BPF instructions, the serialized bytes are reinterpreted with an
-/// unsafe pointer cast, which means that this structure cannot have any
-/// undeclared alignment-padding in its representation.
-#[repr(C)]
->>>>>>> 203f258f
 #[derive(
     Clone, Default, Debug, Eq, PartialEq, BorshDeserialize, BorshSerialize, BorshSchema, Serialize,
 )]
@@ -736,53 +464,6 @@
         };
         self.find_stake_account_address_with_authority(program_id, solido_account, authority, seed)
     }
-<<<<<<< HEAD
-}
-
-impl Sealed for Validator {}
-
-impl Pack for Validator {
-    const LEN: usize = 89;
-    fn pack_into_slice(&self, data: &mut [u8]) {
-        let mut data = data;
-        BorshSerialize::serialize(&self, &mut data).unwrap();
-    }
-    fn unpack_from_slice(src: &[u8]) -> Result<Self, ProgramError> {
-        let unpacked = Self::try_from_slice(src)?;
-        Ok(unpacked)
-    }
-}
-
-impl Default for Validator {
-    fn default() -> Self {
-        Validator {
-            stake_seeds: SeedRange { begin: 0, end: 0 },
-            unstake_seeds: SeedRange { begin: 0, end: 0 },
-            stake_accounts_balance: Lamports(0),
-            unstake_accounts_balance: Lamports(0),
-            effective_stake_balance: Lamports(0),
-            active: true,
-            vote_account_address: Pubkey::default(),
-        }
-    }
-}
-
-impl ListEntry for Validator {
-    const TYPE: AccountType = AccountType::Validator;
-
-    fn new(vote_account_address: Pubkey) -> Self {
-        Self {
-            vote_account_address,
-            ..Default::default()
-        }
-    }
-
-    fn pubkey(&self) -> &Pubkey {
-        &self.vote_account_address
-    }
-}
-
-=======
 
     /// Get stake account address that should be merged into another right after creation.
     /// This function should be used to create temporary stake accounts
@@ -844,7 +525,6 @@
     }
 }
 
->>>>>>> 203f258f
 impl Sealed for Maintainer {}
 
 impl Pack for Maintainer {
@@ -1005,9 +685,6 @@
     /// Version number for the Lido
     pub lido_version: u8,
 
-    /// Account type, must be Lido
-    pub account_type: AccountType,
-
     /// Manager of the Lido program, able to execute administrative functions
     #[serde(serialize_with = "serialize_b58")]
     pub manager: Pubkey,
@@ -1623,8 +1300,6 @@
     pub st_sol_appreciation_amount: Lamports,
 }
 
-<<<<<<< HEAD
-=======
 /// The different ways to stake some amount from the reserve.
 pub enum StakeDeposit {
     /// Stake into a new stake account, and delegate the new account.
@@ -1638,7 +1313,6 @@
     Merge,
 }
 
->>>>>>> 203f258f
 /////////////////////////////////////////////////// OLD STATE ///////////////////////////////////////////////////
 
 /// An entry in `AccountMap`.
@@ -1694,11 +1368,8 @@
 }
 
 impl LidoV1 {
-<<<<<<< HEAD
-=======
     pub const LEN: usize = 353;
 
->>>>>>> 203f258f
     pub fn deserialize_lido(
         program_id: &Pubkey,
         lido: &AccountInfo,
