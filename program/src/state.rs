--- conflicted
+++ resolved
@@ -17,14 +17,10 @@
 use crate::RESERVE_AUTHORITY;
 use crate::VALIDATOR_STAKE_ACCOUNT;
 
-<<<<<<< HEAD
+
 pub const LIDO_VERSION: u8 = 0;
-/// Constant size of header size = 1 version, 5 public keys, 1 u64, 4 u8
-pub const LIDO_CONSTANT_HEADER_SIZE: usize = 1 + 5 * 32 + 8 + 4;
-=======
-/// Constant size of header size = 2 public keys, 1 u64, 2 u8
-pub const LIDO_CONSTANT_HEADER_SIZE: usize = 2 * 32 + 8 + 2;
->>>>>>> 47ff8543
+/// Constant size of header size = 1 version,2 public keys, 1 u64, 2 u8
+pub const LIDO_CONSTANT_HEADER_SIZE: usize = 1 + 2 * 32 + 8 + 2;
 /// Constant size of fee struct: 2 public keys + 3 u32
 pub const LIDO_CONSTANT_FEE_SIZE: usize = 2 * 32 + 3 * 4;
 /// Constant size of Lido
@@ -38,14 +34,8 @@
     Clone, Debug, Default, BorshDeserialize, BorshSerialize, BorshSchema, Eq, PartialEq, Serialize,
 )]
 pub struct Lido {
-<<<<<<< HEAD
     /// Version number for the Lido
     pub lido_version: u8,
-    /// Stake pool account associated with Lido
-    #[serde(serialize_with = "serialize_b58")]
-    pub stake_pool_account: Pubkey,
-=======
->>>>>>> 47ff8543
     /// Manager of the Lido program, able to execute administrative functions
     #[serde(serialize_with = "serialize_b58")]
     pub manager: Pubkey,
@@ -409,11 +399,7 @@
             .unwrap();
         let maintainers = Maintainers::new(1);
         let lido = Lido {
-<<<<<<< HEAD
             lido_version: 0,
-            stake_pool_account: Pubkey::new_unique(),
-=======
->>>>>>> 47ff8543
             manager: Pubkey::new_unique(),
             st_sol_mint: Pubkey::new_unique(),
             st_sol_total_shares: StLamports(1000),
