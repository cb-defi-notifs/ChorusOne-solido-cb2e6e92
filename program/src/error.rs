// SPDX-FileCopyrightText: 2021 Chorus One AG
// SPDX-License-Identifier: GPL-3.0

//! Error types

use num_derive::FromPrimitive;
use solana_program::{decode_error::DecodeError, program_error::ProgramError};

use crate::token::ArithmeticError;
use std::fmt::Formatter;

/// Errors that may be returned by the Lido program.
#[derive(Clone, Debug, Eq, FromPrimitive, PartialEq)]
pub enum LidoError {
    /// Address is already initialized
    AlreadyInUse = 0,

    /// Lido account mismatch the one stored in the Lido program
    InvalidOwner = 1,

    /// Invalid allocated amount
    InvalidAmount = 2,

    /// A required signature is missing
    SignatureMissing = 3,

    /// The reserve account is invalid
    InvalidReserveAccount = 4,

    /// Calculation failed due to division by zero or overflow
    CalculationFailure = 5,

    /// Stake account does not exist or is in an invalid state
    WrongStakeState = 6,

    /// The sum of numerators should be equal to the denominators
    InvalidFeeAmount = 7,

    /// Number of maximum validators reached
    MaximumNumberOfAccountsExceeded = 8,

    /// The size of the account for the Solido state does not match `max_validators`.
    UnexpectedMaxValidators = 9,

    /// Wrong manager trying  to alter the state
    InvalidManager = 10,

    /// Wrong maintainer trying  to alter the state
    InvalidMaintainer = 11,

    /// One of the provided accounts had a mismatch in is_writable or is_signer,
    /// or for a const account, the address does not match the expected address.
    InvalidAccountInfo = 12,

    /// More accounts were provided than the program expects.
    TooManyAccountKeys = 13,

    /// Wrong fee distribution account
    InvalidFeeDistributionAccount = 14,

    /// Wrong validator credits account
    InvalidValidatorCreditAccount = 15,

    /// Validator credit account was changed
    ValidatorCreditChanged = 16,

    /// Fee account should be the same as the Stake pool fee'
    InvalidFeeAccount = 17,

    /// One of the fee recipients is invalid
    InvalidFeeRecipient = 18,

    /// There is a stake account with the same key present in the validator
    /// credit list.
    DuplicatedEntry = 19,

    /// Validator credit account was not found
    ValidatorCreditNotFound = 20,

    /// Validator has unclaimed credit, should mint the tokens before the validator removal
    ValidatorHasUnclaimedCredit = 21,

    /// The reserve account is not rent exempt
    ReserveIsNotRentExempt = 22,

    /// The requested amount for reserve withdrawal exceeds the maximum held in
    /// the reserve account considering rent exemption
    AmountExceedsReserve = 23,

    /// The same maintainer's public key already exists in the structure
    DuplicatedMaintainer = 24,

    /// A member of the accounts list (maintainers or validators) is not present
    /// in the structure
    InvalidAccountMember = 25,

    /// Account has an invalid size, calculated with the constant size
    InvalidAccountSize = 26,

    /// The instance has no validators.
    NoActiveValidators = 27,

    /// When staking part of the reserve to a new stake account, the next
    /// program-derived address for the stake account associated with the given
    /// validator, does not match the provided stake account, or the stake account
    /// is not the right account to stake with at this time.
    InvalidStakeAccount = 28,

    /// We expected an SPL token account that holds stSOL,
    /// but this was not an SPL token account,
    /// or its mint did not match.
    InvalidStSolAccount = 29,

    /// The exchange rate has already been updated this epoch.
    ExchangeRateAlreadyUpToDate = 30,

    /// The exchange rate has not yet been updated this epoch.
    ExchangeRateNotUpdatedInThisEpoch = 31,

    /// We observed a decrease in the balance of the validator's stake accounts.
    ValidatorBalanceDecreased = 32,

    /// The provided stake authority does not match the one derived from Lido's state.
    InvalidStakeAuthority = 33,

    /// The provided rewards withdraw authority does not match the one derived from Lido's state.
    InvalidRewardsWithdrawAuthority = 34,

    /// The provided Vote Account is invalid or corrupted.
    InvalidVoteAccount = 35,

    /// The provided token owner is different from the given one.
    InvalidTokenOwner = 36,

    /// There is a validator that has more stake than the selected one.
    ValidatorWithMoreStakeExists = 37,

    /// The provided mint is invalid.
    InvalidMint = 38,

    /// Tried to deposit stake to inactive validator.
    StakeToInactiveValidator = 39,

    /// Tried to remove a validator when it when it was active or had stake accounts.
    ValidatorIsStillActive = 40,

    /// Tried to remove a validator when it when it was active or had stake accounts.
    ValidatorShouldHaveNoStakeAccounts = 41,

    /// There is a validator that has less stake than the selected one, stake to that one instead.
    ValidatorWithLessStakeExists = 42,

    /// Tried to remove a validator when it when it was active or had stake accounts.
    ValidatorShouldHaveNoUnstakeAccounts = 43,

    /// The validator already has the maximum number of unstake accounts.
    ///
    /// We can't unstake more in this epoch, wait for stake to deactivate, close
    /// the unstake accounts with `WithdrawInactiveStake`, and retry next epoch.
    MaxUnstakeAccountsReached = 44,

    /// The validator's vote account is not owned by the vote program.
    ValidatorVoteAccountHasDifferentOwner = 45,

    /// We expected the StSol account to be owned by the SPL token program.
    InvalidStSolAccountOwner = 46,

    /// Tried to use a deprecated instruction
    InstructionIsDeprecated = 47,

    /// Validation commission is more than 100%
    ValidationCommissionOutOfBounds = 48,

    /// The size of the given validator or maintainer list doesn't match the expected amount
    UnexpectedListAccountSize = 49,

    /// Account has incorrect account type
    InvalidAccountType = 50,

    /// Account list address does not belong to Lido
    InvalidListAccount = 51,

    /// Lido version mismatch when deserializing
    LidoVersionMismatch = 52,

    /// Index out of bounds when indexing into an account list
    IndexOutOfBounds = 53,

    /// Pubkey at index does not match while indexing in account list
    PubkeyIndexMismatch = 54,

    /// Index out of bounds when indexing into an account list
    AccountListIndexOutOfBounds = 55,

    /// Validator list should be empty prior to state update
    ValidatorListNotEmpty = 56,
<<<<<<< HEAD
=======

    /// Stake was not distributed over validators yet, this is done at epoch end
    ValidatorHasNoStake = 57,

    /// The reserve account address is wrong
    IncorrectReserveAddress = 58,
>>>>>>> 203f258f
}

// Just reuse the generated Debug impl for Display. It shows the variant names.
impl std::fmt::Display for LidoError {
    fn fmt(&self, f: &mut Formatter<'_>) -> std::fmt::Result {
        std::fmt::Debug::fmt(self, f)
    }
}

impl From<ArithmeticError> for LidoError {
    fn from(_: ArithmeticError) -> Self {
        LidoError::CalculationFailure
    }
}

impl From<ArithmeticError> for ProgramError {
    fn from(_: ArithmeticError) -> Self {
        ProgramError::Custom(LidoError::CalculationFailure as u32)
    }
}

impl From<LidoError> for ProgramError {
    fn from(e: LidoError) -> Self {
        ProgramError::Custom(e as u32)
    }
}

impl<T> DecodeError<T> for LidoError {
    fn type_of() -> &'static str {
        "Lido Error"
    }
}<|MERGE_RESOLUTION|>--- conflicted
+++ resolved
@@ -194,15 +194,12 @@
 
     /// Validator list should be empty prior to state update
     ValidatorListNotEmpty = 56,
-<<<<<<< HEAD
-=======
 
     /// Stake was not distributed over validators yet, this is done at epoch end
     ValidatorHasNoStake = 57,
 
     /// The reserve account address is wrong
     IncorrectReserveAddress = 58,
->>>>>>> 203f258f
 }
 
 // Just reuse the generated Debug impl for Display. It shows the variant names.
