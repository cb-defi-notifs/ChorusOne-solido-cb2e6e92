--- conflicted
+++ resolved
@@ -202,16 +202,12 @@
             .delegation
             .stake_activating_and_deactivating(target_epoch, history, fix_stake_deactivate);
 
-<<<<<<< HEAD
-        // Deactivating lamports is counted on the active lamports.
-=======
         // `stake_activating_and_deactivating` counts deactivating stake both as
         // part of the active lamports, and as part of the deactivating
         // lamports, but we want to split the lamports into mutually exclusive
         // categories, so for us, active should not include deactivating
         // lamports. There cannot be more lamports deactivating than there are
         // active lamports, so this does not underflow.
->>>>>>> e9bf75fb
         active_lamports -= deactivating_lamports;
         let inactive_lamports = account_lamports.0
             .checked_sub(active_lamports)
