#!/usr/bin/env python3

# SPDX-FileCopyrightText: 2021 Chorus One AG
# SPDX-License-Identifier: GPL-3.0

"""
This script calls 'solana' and 'solido' to confirm that functionality works.

It exits with exit code 0 if everything works as expected, or with a nonzero
exit code if anything fails. It expects a test validator to be running at at the
default localhost port, and it expects a keypair at ~/.config/solana/id.json
that corresponds to a sufficiently funded account.

If TEST_LEDGER environment variable is set, it will use the ledger as a signing
key-pair, as in `TEST_LEDGER=true ./tests/test_solido.py`
"""
import os
import json

from util import (
    TestAccount,
    create_spl_token_account,
    create_test_account,
    create_vote_account,
    get_solido_program_path,
    multisig,
    solana,
    solana_program_deploy,
    solido,
    spl_token,
    MAX_VALIDATION_COMMISSION_PERCENTAGE,
)

from typing import Any, Dict, NamedTuple, Tuple

# We start by generating an account that we will need later. We put the tests
# keys in a directory where we can .gitignore them, so they don't litter the
# working directory so much.
print('Creating test accounts ...')
os.makedirs('tests/.keys', exist_ok=True)
test_addrs = [create_test_account('tests/.keys/test-key-1.json')]

# If testing with ledger, add the ledger account.
if os.getenv('TEST_LEDGER') != None:
    test_ledger = True
    ledger_address = solana('--keypair', 'usb://ledger', 'address').split()[0]
    solana('transfer', '--allow-unfunded-recipient', ledger_address, '100.0')
    test_addrs.append(TestAccount(ledger_address, 'usb://ledger'))
# Otherwise, generate another one from key-pair file.
else:
    test_addrs.append(create_test_account('tests/.keys/test-key-2.json'))
print(f'> {test_addrs}')

treasury_account_owner = create_test_account('tests/.keys/treasury-key.json')
print(f'> Treasury account owner:      {treasury_account_owner}')

developer_account_owner = create_test_account('tests/.keys/developer-fee-key.json')
print(f'> Developer fee account owner: {developer_account_owner}')

validator_list_account_owner = create_test_account(
    'tests/.keys/validator-list-key.json', fund=False
)
print(f'> Validator list account owner: {validator_list_account_owner}')

maintainer_list_account_owner = create_test_account(
    'tests/.keys/maintainer-list-key.json', fund=False
)
print(f'> Maintainer list account owner: {maintainer_list_account_owner}')

print('\nUploading Solido program ...')
solido_program_id = solana_program_deploy(get_solido_program_path() + '/lido.so')
print(f'> Solido program id is {solido_program_id}.')

print('\nUploading Multisig program ...')
multisig_program_id = solana_program_deploy(
    get_solido_program_path() + '/serum_multisig.so'
)
print(f'> Multisig program id is {multisig_program_id}.')

print('\nCreating new multisig ...')
multisig_data = multisig(
    'create-multisig',
    '--multisig-program-id',
    multisig_program_id,
    '--threshold',
    '2',
    '--owners',
    ','.join(t.pubkey for t in test_addrs),
)
multisig_instance = multisig_data['multisig_address']
multisig_pda = multisig_data['multisig_program_derived_address']
print(f'> Created instance at {multisig_instance}.')


def approve_and_execute(
    transaction_to_approve: str,
    signer: TestAccount,
) -> None:
    """
    Helper to approve and execute a transaction with a single key.
    """
    multisig(
        'approve',
        '--multisig-program-id',
        multisig_program_id,
        '--multisig-address',
        multisig_instance,
        '--transaction-address',
        transaction_to_approve,
        keypair_path=signer.keypair_path,
    )
    multisig(
        'execute-transaction',
        '--multisig-program-id',
        multisig_program_id,
        '--multisig-address',
        multisig_instance,
        '--transaction-address',
        transaction_to_approve,
        keypair_path=signer.keypair_path,
    )


# Test creating a solido instance with a known minter.
solido_test_account = create_test_account('tests/.keys/solido_address.json', fund=False)
authorities = solido(
    'show-authorities',
    '--solido-address',
    solido_test_account.pubkey,
    '--solido-program-id',
    solido_program_id,
)

mint_address = create_test_account('tests/.keys/mint_address.json', fund=False)
spl_token('create-token', 'tests/.keys/mint_address.json')
# Test changing the mint authority.
spl_token('authorize', mint_address.pubkey, 'mint', authorities['mint_authority'])
print('\nCreating Solido instance with a known solido and minter address...')
result = solido(
    'create-solido',
    '--multisig-program-id',
    multisig_program_id,
    '--solido-program-id',
    solido_program_id,
    '--max-validators',
    '9',
    '--max-maintainers',
    '1',
    '--max-commission-percentage',
    str(MAX_VALIDATION_COMMISSION_PERCENTAGE),
    '--treasury-fee-share',
    '5',
    '--developer-fee-share',
    '2',
    '--st-sol-appreciation-share',
    '93',
    '--treasury-account-owner',
    treasury_account_owner.pubkey,
    '--developer-account-owner',
    developer_account_owner.pubkey,
    '--multisig-address',
    multisig_instance,
    '--solido-key-path',
    solido_test_account.keypair_path,
    '--mint-address',
    mint_address.pubkey,
    keypair_path=test_addrs[0].keypair_path,
)
# The previously created instance is not used throughout the test, and it's
# done to test creating an instance with a separate mint.

print('\nCreating Solido instance ...')
result = solido(
    'create-solido',
    '--multisig-program-id',
    multisig_program_id,
    '--solido-program-id',
    solido_program_id,
    '--max-validators',
    '9',
    '--max-maintainers',
    '1',
    '--max-commission-percentage',
    str(MAX_VALIDATION_COMMISSION_PERCENTAGE),
    '--treasury-fee-share',
    '5',
    '--developer-fee-share',
    '2',
    '--st-sol-appreciation-share',
    '93',
    '--treasury-account-owner',
    treasury_account_owner.pubkey,
    '--developer-account-owner',
    developer_account_owner.pubkey,
    '--validator-list-key-path',
    validator_list_account_owner.keypair_path,
    '--maintainer-list-key-path',
    maintainer_list_account_owner.keypair_path,
    '--multisig-address',
    multisig_instance,
    keypair_path=test_addrs[0].keypair_path,
)

solido_address = result['solido_address']
treasury_account = result['treasury_account']
developer_account = result['developer_account']
st_sol_mint_account = result['st_sol_mint_address']
validator_list_address = result['validator_list_address']
maintainer_list_address = result['maintainer_list_address']

print(f'> Created instance at {solido_address}.')

output = {
    "multisig_program_id": multisig_program_id,
    "multisig_address": multisig_instance,
    "solido_program_id": solido_program_id,
    "solido_address": solido_address,
    "st_sol_mint": st_sol_mint_account,
}
with open('../solido_test.json', 'w') as outfile:
    json.dump(output, outfile, indent=4)

solido_instance = solido(
    'show-solido',
    '--solido-program-id',
    solido_program_id,
    '--solido-address',
    solido_address,
)
assert solido_instance['solido']['manager'] == multisig_pda
assert solido_instance['solido']['exchange_rate'] == {
    'computed_in_epoch': 0,
    'st_sol_supply': 0,
    'sol_balance': 0,
}
assert solido_instance['solido']['reward_distribution'] == {
    'treasury_fee': 5,
    'developer_fee': 2,
    'st_sol_appreciation': 93,
}


class Validator(NamedTuple):
    account: TestAccount
    vote_account: TestAccount
    withdrawer_account: TestAccount


def add_validator(
    keypath_account: str, keypath_vote: str
) -> Tuple[Validator, Dict[str, Any]]:
    print('\nAdding a validator ...')
    account = create_test_account(f'tests/.keys/{keypath_account}.json')
    vote_account, withdrawer_account = create_vote_account(
        f'tests/.keys/{keypath_vote}.json',
        account.keypair_path,
        f'tests/.keys/{keypath_vote}_withdrawer.json',
        MAX_VALIDATION_COMMISSION_PERCENTAGE,
    )
    print(f'> Creating validator vote account {vote_account}')

    validator = Validator(
        account=account,
        vote_account=vote_account,
        withdrawer_account=withdrawer_account,
    )

    transaction_result = solido(
        'add-validator',
        '--multisig-program-id',
        multisig_program_id,
        '--solido-program-id',
        solido_program_id,
        '--solido-address',
        solido_address,
        '--validator-vote-account',
        vote_account.pubkey,
        '--multisig-address',
        multisig_instance,
        keypair_path=test_addrs[1].keypair_path,
    )
    return (validator, transaction_result)


print('> Call function to add validator')
(validator, transaction_result) = add_validator(
    'validator-account-key', 'validator-vote-account-key'
)

transaction_address = transaction_result['transaction_address']
transaction_status = multisig(
    'show-transaction',
    '--multisig-program-id',
    multisig_program_id,
    '--solido-program-id',
    solido_program_id,
    '--transaction-address',
    transaction_address,
)
assert transaction_status['did_execute'] == False
assert (
    transaction_status['signers']['Current']['signers'].count(
        {'owner': test_addrs[1].pubkey, 'did_sign': True}
    )
    == 1
)


approve_and_execute(transaction_address, test_addrs[0])
transaction_status = multisig(
    'show-transaction',
    '--multisig-program-id',
    multisig_program_id,
    '--solido-program-id',
    solido_program_id,
    '--transaction-address',
    transaction_address,
)
assert transaction_status['did_execute'] == True
assert (
    transaction_status['signers']['Current']['signers'].count(
        {'owner': test_addrs[0].pubkey, 'did_sign': True}
    )
    == 1
)


solido_instance = solido(
    'show-solido',
    '--solido-program-id',
    solido_program_id,
    '--solido-address',
    solido_address,
)

assert solido_instance['validators']['entries'][0] == {
    'pubkey': validator.vote_account.pubkey,
    'stake_seeds': {
        'begin': 0,
        'end': 0,
    },
    'unstake_seeds': {
        'begin': 0,
        'end': 0,
    },
    'stake_accounts_balance': 0,
    'unstake_accounts_balance': 0,
    'effective_stake_balance': 0,
    'active': True,
}, f'Unexpected validator entry, in {json.dumps(solido_instance, indent=True)}'

maintainer = create_test_account('tests/.keys/maintainer-account-key.json')

print(f'\nAdd and remove maintainer ...')
print(f'> Adding maintainer {maintainer}')

transaction_result = solido(
    'add-maintainer',
    '--multisig-program-id',
    multisig_program_id,
    '--solido-program-id',
    solido_program_id,
    '--solido-address',
    solido_address,
    '--maintainer-address',
    maintainer.pubkey,
    '--multisig-address',
    multisig_instance,
    keypair_path=test_addrs[0].keypair_path,
)
transaction_address = transaction_result['transaction_address']
approve_and_execute(transaction_address, test_addrs[1])

solido_instance = solido(
    'show-solido',
    '--solido-program-id',
    solido_program_id,
    '--solido-address',
    solido_address,
)

assert solido_instance['maintainers']['entries'][0] == {
    'pubkey': maintainer.pubkey,
}

print(f'> Removing maintainer {maintainer}')
transaction_result = solido(
    'remove-maintainer',
    '--multisig-program-id',
    multisig_program_id,
    '--solido-program-id',
    solido_program_id,
    '--solido-address',
    solido_address,
    '--maintainer-address',
    maintainer.pubkey,
    '--multisig-address',
    multisig_instance,
    keypair_path=test_addrs[1].keypair_path,
)
transaction_address = transaction_result['transaction_address']
approve_and_execute(transaction_address, test_addrs[0])
solido_instance = solido(
    'show-solido',
    '--solido-program-id',
    solido_program_id,
    '--solido-address',
    solido_address,
)

assert len(solido_instance['maintainers']['entries']) == 0

print(f'> Adding maintainer {maintainer} again')
transaction_result = solido(
    'add-maintainer',
    '--multisig-program-id',
    multisig_program_id,
    '--solido-program-id',
    solido_program_id,
    '--solido-address',
    solido_address,
    '--maintainer-address',
    maintainer.pubkey,
    '--multisig-address',
    multisig_instance,
    keypair_path=test_addrs[1].keypair_path,
)
transaction_address = transaction_result['transaction_address']
approve_and_execute(transaction_address, test_addrs[0])

current_epoch = int(solana('epoch'))


def perform_maintenance() -> Any:
    return solido(
        'perform-maintenance',
        '--solido-address',
        solido_address,
        '--solido-program-id',
        solido_program_id,
        '--stake-time',
        'anytime',
        keypair_path=maintainer.keypair_path,
    )


def consume_maintainence_instructions(verbose: bool = False) -> Any:
    """
    Perform maintenance instructions till no more left
    """
    last_result = None
    while True:
        maintainance_result = perform_maintenance()
        if maintainance_result is not None:
            last_result = maintainance_result
            if verbose:
                print(maintainance_result)
        else:
            return last_result


print('\nRunning maintenance (should be no-op if epoch is unchanged) ...')
result = perform_maintenance()
if solido_instance['solido']['exchange_rate']['computed_in_epoch'] == current_epoch:
    assert result is None, f'Huh, perform-maintenance performed {result}'
    print('> There was nothing to do, as expected.')
else:
    update_exchange_rate_result = 'UpdateExchangeRate'
    # Epoch is likely to be > 0 for the test-net runs
    assert (
        result == update_exchange_rate_result
    ), f'\nExpected: {update_exchange_rate_result}\nActual:   {result}'
    print('> Updated the exchange rate, as expected in a change of Epoch.')


def deposit(lamports: int, expect_created_token_account: bool = False) -> None:
    print(f'\nDepositing {lamports/1_000_000_000} SOL ...')
    deposit_result = solido(
        'deposit',
        '--solido-address',
        solido_address,
        '--solido-program-id',
        solido_program_id,
        '--amount-sol',
        f'{lamports / 1_000_000_000}',
    )
    # The recipient address depends on the signer, it does not have a fixed expectation.
    del deposit_result['recipient']
    expected = {
        'expected_st_lamports': lamports,
        'st_lamports_balance_increase': lamports,
        'created_associated_st_sol_account': expect_created_token_account,
    }
    assert deposit_result == expected, f'{deposit_result} == {expected}'
    print(
        f'> Got {deposit_result["st_lamports_balance_increase"]/1_000_000_000} stSOL.'
    )


deposit(lamports=3_000_000_000, expect_created_token_account=True)

print('\nRunning maintenance ...')
result = perform_maintenance()
expected_result = {
    'StakeDeposit': {
        'validator_vote_account': validator.vote_account.pubkey,
        'amount_lamports': int(3.0e9),
    }
}
stake_account_address = result['StakeDeposit']['stake_account']
del result['StakeDeposit'][
    'stake_account'
]  # This one we can't easily predict, don't compare it.
assert result == expected_result, f'\nExpected: {expected_result}\nActual:   {result}'
print(f'> Staked deposit with {validator.vote_account}.')

print(
    '\nSimulating 0.0005 SOL deposit (too little to stake), then running maintenance ...'
)
deposit(lamports=500_000)

# 0.0005 SOL is not enough to make a stake account, so even though the reserve
# is not empty, we can't stake what's in the reserve.
result = perform_maintenance()
assert result is None, f'Huh, perform-maintenance performed {result}'
print('> There was nothing to do, as expected.')


def add_validator_and_approve(keypath_account: str, keypath_vote: str) -> Validator:
    # Adding another validator
    (validator, transaction_result) = add_validator(
        keypath_account,
        keypath_vote,
    )

    transaction_address = transaction_result['transaction_address']
    approve_and_execute(transaction_address, test_addrs[0])
    transaction_status = multisig(
        'show-transaction',
        '--multisig-program-id',
        multisig_program_id,
        '--solido-program-id',
        solido_program_id,
        '--transaction-address',
        transaction_address,
    )
    assert transaction_status['did_execute'] == True
    return validator


validator_1 = add_validator_and_approve(
    'validator-account-key-1', 'validator-vote-account-key-1'
)

# Should unstake 1/2 (1.5 - 0.0005/2 Sol) of the validator's balance.
result = perform_maintenance()

# V0:       3
# V1:       0
# Reserve:  0.0005

del result['UnstakeFromActiveValidator']['from_stake_account']
del result['UnstakeFromActiveValidator']['to_unstake_account']
expected_result = {
    'UnstakeFromActiveValidator': {
        'validator_vote_account': validator.vote_account.pubkey,
        'from_stake_seed': 0,
        'to_unstake_seed': 0,
        'amount': 1_499_750_000,  # 1.5 Sol - 0.0005 / 2
    }
}
assert result == expected_result, f'\nExpected: {expected_result}\nActual:   {result}'

# By donating to the stake account, we trigger maintenance to run UpdateStakeAccountBalance.
print(
    f'\nDonating to stake account {stake_account_address}, then running maintenance ...'
)
solana('transfer', stake_account_address, '0.1')

result = perform_maintenance()
assert 'UpdateStakeAccountBalance' in result
expected_result = {
    'UpdateStakeAccountBalance': {
        'validator_vote_account': validator.vote_account.pubkey,
        'expected_difference_stake_lamports': 100_000_000,  # We donated 0.1 SOL.
        'unstake_withdrawn_to_reserve_lamports': 1_499_750_000,  # Amount that was unstaked for the newcomming validator.
    }
}

# V0:       1.500250000
# V1:       0 Sol
# Reserve:  1.600250000 (1.500250000 + 0.1)

assert result == expected_result, f'\nExpected: {expected_result}\nActual:   {result}'

print('> Performed UpdateStakeAccountBalance as expected.')


print('\nDonating 1.0 SOL to reserve, then running maintenance ...')
reserve_account: str = solido_instance['reserve_account']
solana('transfer', '--allow-unfunded-recipient', reserve_account, '1.0')
print(f'> Funded reserve {reserve_account} with 1.0 SOL')

# V0:       1.500250000
# V1:       0 Sol
# Reserve:  2.600250000 (1.500250000 + 0.1 + 1)

print('\nRunning maintenance ...')

result = perform_maintenance()

del result['StakeDeposit']['stake_account']
expected_result = {
    'StakeDeposit': {
        'validator_vote_account': validator_1.vote_account.pubkey,
        'amount_lamports': 2_050_250_000,  # (1.500250000 + 2.600250000) / 2
    }
}
assert result == expected_result, f'\nExpected: {expected_result}\nActual:   {result}'
print('> Deposited to the second validator, as expected.')

print('\nRunning maintenance (should be no-op) ...')
result = perform_maintenance()

assert result is None, f'Huh, perform-maintenance performed {result}'
print('> There was nothing to do, as expected.')

print(f'\nDeactivating validator {validator.vote_account.pubkey} ...')
transaction_result = solido(
    'deactivate-validator',
    '--multisig-program-id',
    multisig_program_id,
    '--multisig-address',
    multisig_instance,
    '--solido-program-id',
    solido_program_id,
    '--solido-address',
    solido_address,
    '--validator-vote-account',
    validator.vote_account.pubkey,
    keypair_path=test_addrs[0].keypair_path,
)
transaction_address = transaction_result['transaction_address']
print(f'> Deactivation multisig transaction address is {transaction_address}.')
transaction_status = multisig(
    'show-transaction',
    '--multisig-program-id',
    multisig_program_id,
    '--solido-program-id',
    solido_program_id,
    '--transaction-address',
    transaction_address,
)
assert (
    'DeactivateValidator'
    in transaction_status['parsed_instruction']['SolidoInstruction']
)
approve_and_execute(transaction_address, test_addrs[1])

solido_instance = solido(
    'show-solido',
    '--solido-program-id',
    solido_program_id,
    '--solido-address',
    solido_address,
)
assert not solido_instance['validators']['entries'][0][
    'active'
], 'Validator should be inactive after deactivation.'
print('> Validator is inactive as expected.')

print('\nRunning maintenance (should unstake from inactive validator) ...')
result = perform_maintenance()

del result['UnstakeFromInactiveValidator']['from_stake_account']
del result['UnstakeFromInactiveValidator']['to_unstake_account']
expected_result = {
    'UnstakeFromInactiveValidator': {
        'validator_vote_account': validator.vote_account.pubkey,
        'from_stake_seed': 0,
        'to_unstake_seed': 1,
        'amount': 1_500_250_000,
    }
}
assert result == expected_result, f'\nExpected: {expected_result}\nActual:   {result}'

solido_instance = solido(
    'show-solido',
    '--solido-program-id',
    solido_program_id,
    '--solido-address',
    solido_address,
)
# Should have bumped the validator's `stake_seeds` and `unstake_seeds`.
val = solido_instance['validators']['entries'][0]
assert val['stake_seeds'] == {'begin': 1, 'end': 1}
assert val['unstake_seeds'] == {'begin': 1, 'end': 2}


print('\nRunning maintenance (should withdraw from validator\'s unstake account) ...')
result = perform_maintenance()
expected_result = {
    'UpdateStakeAccountBalance': {
        'validator_vote_account': validator.vote_account.pubkey,
        'expected_difference_stake_lamports': 0,
        'unstake_withdrawn_to_reserve_lamports': 1_500_250_000,
    }
}
assert result == expected_result, f'\nExpected: {expected_result}\nActual:   {result}'

print('\nRunning maintenance (should stake deposit to the second validator) ...')
result = perform_maintenance()
del result['StakeDeposit']['stake_account']
expected_result = {
    'StakeDeposit': {
        'validator_vote_account': validator_1.vote_account.pubkey,
        'amount_lamports': 4100500000,
    }
}

print('\nRunning maintenance (should remove the validator) ...')
result = perform_maintenance()
expected_result = {
    'RemoveValidator': {
        'validator_vote_account': validator.vote_account.pubkey,
    }
}
assert result == expected_result, f'\nExpected: {expected_result}\nActual:   {result}'

solido_instance = solido(
    'show-solido',
    '--solido-program-id',
    solido_program_id,
    '--solido-address',
    solido_address,
)
number_validators = len(solido_instance['validators']['entries'])
assert (
    number_validators == 1
), f'\nExpected no validators\nGot: {number_validators} validators'

# change validator commission above limit
solana(
    "vote-update-commission",
    validator_1.vote_account.pubkey,
    str(MAX_VALIDATION_COMMISSION_PERCENTAGE + 1),  # exceed maximum allowed limit
    validator_1.withdrawer_account.keypair_path,
)

print(
    '\nRunning maintenance (should deactivate a validator that exceed max validation commission) ...'
)
result = perform_maintenance()
# check validator_1 is deactivated
expected_result = {
    'DeactivateValidatorIfCommissionExceedsMax': {
        'validator_vote_account': validator_1.vote_account.pubkey
    }
}
assert result == expected_result, f'\nExpected: {expected_result}\nActual:   {result}'


print('\nConsuming all maintainence instructions')
consume_maintainence_instructions(False)

# Adding another validator
validator_2 = add_validator_and_approve(
    'validator-account-key-2', 'validator-vote-account-key-2'
)


def set_max_validation_commission(fee: int) -> Any:
    transaction_result = solido(
        'set-max-validation-commission',
        '--multisig-program-id',
        multisig_program_id,
        '--solido-program-id',
        solido_program_id,
        '--solido-address',
        solido_address,
        '--max-commission-percentage',
        str(fee),
        '--multisig-address',
        multisig_instance,
        keypair_path=test_addrs[1].keypair_path,
    )
    assert transaction_result['transaction_address'] != None

    approve_and_execute(transaction_result['transaction_address'], test_addrs[0])
    transaction_status = multisig(
        'show-transaction',
        '--multisig-program-id',
        multisig_program_id,
        '--solido-program-id',
        solido_program_id,
        '--transaction-address',
        transaction_result['transaction_address'],
    )
    return transaction_status


print(
    '\nLowering max validation commission to %d%% ...'
    % (MAX_VALIDATION_COMMISSION_PERCENTAGE - 1)
)
transaction_status = set_max_validation_commission(
    MAX_VALIDATION_COMMISSION_PERCENTAGE - 1
)
assert transaction_status['did_execute'] == True


print(
    '\nRunning maintenance (should deactivate all validators, because they exceed max validation commission) ...'
)

maintainance_result = perform_maintenance()
expected_result = {
    'DeactivateValidatorIfCommissionExceedsMax': {
        'validator_vote_account': validator_2.vote_account.pubkey
    }
}
# check validator_2 is deactivated
assert (
    maintainance_result == expected_result
), f'\nExpected: {expected_result}\nActual:   {maintainance_result}'

<<<<<<< HEAD
output = {
    "multisig_program_id": multisig_program_id,
    "multisig_address": multisig_instance,
    "solido_program_id": solido_program_id,
    "solido_address": solido_address,
    "st_sol_mint": st_sol_mint_account,
}
print(json.dumps(output, indent=4))
=======
#############################################################################

print(
    '\nRestore max validation commission to %d%% ...'
    % (MAX_VALIDATION_COMMISSION_PERCENTAGE)
)
transaction_status = set_max_validation_commission(MAX_VALIDATION_COMMISSION_PERCENTAGE)
assert transaction_status['did_execute'] == True

validator_3 = add_validator_and_approve(
    'validator-account-key-3', 'validator-vote-account-key-3'
)
solido_instance = solido(
    'show-solido',
    '--solido-program-id',
    solido_program_id,
    '--solido-address',
    solido_address,
)
number_validators = len(solido_instance['validators']['entries'])
assert (
    number_validators == 2
), f'\nExpected 2 validators\nGot: {number_validators} validators'

print(f'\nClosing vote account {validator_3.vote_account.pubkey}')
solana(
    "close-vote-account",
    validator_3.vote_account.pubkey,
    "tests/.keys/test-key-1.json",
    "--authorized-withdrawer",
    validator_3.withdrawer_account.keypair_path,
)

print('\nConsuming all maintainence instructions (should remove all validators) ...')
consume_maintainence_instructions(False)
solido_instance = solido(
    'show-solido',
    '--solido-program-id',
    solido_program_id,
    '--solido-address',
    solido_address,
)
number_validators = len(solido_instance['validators']['entries'])
assert number_validators == 0


# def test_rewards():
#     def balance(v1, v2, v3, reserve):
#         return v1 + v2 + v3 + reserve

#     s1_before = balance(8.048978427, 9.054659727, 7.948410296, 2.4 + 0.00089088)
#     s1 = balance(9.150682817, 9.054659727, 9.150682816, 0.09691397)
#     assert s1_before == s1
#     s2 = balance(9.210892341, 9.126038084, 9.212256215, 0.10147973)
#     rewards = s2 - s1

#     def rewards_from_fees(t1, d1, a1, t2, d2, a2):
#         dt = t2 - t1
#         print(f"dt {dt}, {0.04*rewards}, {dt-0.04*rewards}")
#         dd = d2 - d1
#         print(f"dd {dd}, {0.01*rewards}, {dd-0.01*rewards}")
#         da = a2 - a1
#         print(f"da {da}, {0.95*rewards}, {da-0.95*rewards}")
#         return dt + dd + da

#     rewards_alt = rewards_from_fees(
#         0.008198959, 0.003279583, 0.147581266, 0.016108040, 0.005256852, 0.335421956
#     )

#     diff = rewards - rewards_alt
#     print(diff)
>>>>>>> 203f258f
<|MERGE_RESOLUTION|>--- conflicted
+++ resolved
@@ -824,16 +824,6 @@
     maintainance_result == expected_result
 ), f'\nExpected: {expected_result}\nActual:   {maintainance_result}'
 
-<<<<<<< HEAD
-output = {
-    "multisig_program_id": multisig_program_id,
-    "multisig_address": multisig_instance,
-    "solido_program_id": solido_program_id,
-    "solido_address": solido_address,
-    "st_sol_mint": st_sol_mint_account,
-}
-print(json.dumps(output, indent=4))
-=======
 #############################################################################
 
 print(
@@ -904,5 +894,4 @@
 #     )
 
 #     diff = rewards - rewards_alt
-#     print(diff)
->>>>>>> 203f258f
+#     print(diff)